{
  "nodes": {
    "beam": {
      "inputs": {
        "euler-build": [
          "euler-build"
        ]
      },
      "locked": {
        "lastModified": 1608124323,
        "narHash": "sha256-5+FseBBqkpoRP+e5Yo1hZlUuxT/Elh7JQjcHSbMZ/DQ=",
        "owner": "juspay",
        "repo": "beam",
        "rev": "d36b29726570b6c5d228bee44d169282fe99ebdb",
        "type": "github"
      },
      "original": {
        "id": "beam",
        "type": "indirect"
      }
    },
    "euler-build": {
      "inputs": {
        "flake-utils": "flake-utils",
        "nix-inclusive": "nix-inclusive",
        "nixpkgs": "nixpkgs"
      },
      "locked": {
<<<<<<< HEAD
        "lastModified": 1611066903,
        "narHash": "sha256-W6TW3VUboJeEuanClxs/ZK59Lxavq4toO9H5VlLdXTw=",
        "ref": "master",
        "rev": "aa20a46b6ae5d638c23fa009fb1dd9b07727ffa2",
        "revCount": 27,
=======
        "lastModified": 1608151459,
        "narHash": "sha256-NGmuXsADASPYKm/xtl+a5zTVK/Cw3ursa6bPrAGmgKQ=",
        "ref": "master",
        "rev": "fd6f0a53d4fd5d22739251067a9641e38a6c5d4d",
        "revCount": 24,
>>>>>>> c8eb3a02
        "type": "git",
        "url": "ssh://git@bitbucket.org/juspay/euler-build"
      },
      "original": {
        "id": "euler-build",
        "type": "indirect"
      }
    },
    "flake-utils": {
      "locked": {
        "lastModified": 1600209923,
        "narHash": "sha256-zoOWauTliFEjI++esk6Jzk7QO5EKpddWXQm9yQK24iM=",
        "owner": "numtide",
        "repo": "flake-utils",
        "rev": "3cd06d3c1df6879c9e41cb2c33113df10566c760",
        "type": "github"
      },
      "original": {
        "owner": "numtide",
        "repo": "flake-utils",
        "type": "github"
      }
    },
    "nix-inclusive": {
      "inputs": {
        "stdlib": "stdlib"
      },
      "locked": {
        "lastModified": 1604413592,
        "narHash": "sha256-3cr2RRBCXNb+6Q1s3tEQiN4LjoFC8OsMSG8WuCyGe/g=",
        "owner": "juspay",
        "repo": "nix-inclusive",
        "rev": "2ca1706029bfcf4bb7eaf17b4f32e49f436a148e",
        "type": "github"
      },
      "original": {
        "owner": "juspay",
        "repo": "nix-inclusive",
        "rev": "2ca1706029bfcf4bb7eaf17b4f32e49f436a148e",
        "type": "github"
      }
    },
    "nixpkgs": {
      "locked": {
        "lastModified": 1607690238,
        "narHash": "sha256-9QFXxj6pjmHr+950E3/gXo9cz50l0AbFCHZR5eixkXw=",
        "owner": "NixOS",
        "repo": "nixpkgs",
        "rev": "8006772a054ce57ca18c5955dcd6ec9a62577473",
        "type": "github"
      },
      "original": {
        "owner": "NixOS",
        "repo": "nixpkgs",
        "rev": "8006772a054ce57ca18c5955dcd6ec9a62577473",
        "type": "github"
      }
    },
    "root": {
      "inputs": {
        "beam": "beam",
        "euler-build": "euler-build"
      }
    },
    "stdlib": {
      "locked": {
        "lastModified": 1590026685,
        "narHash": "sha256-E5INrVvYX/P/UpcoUFDAsuHem+lsqT+/teBs9O7oc9Q=",
        "owner": "manveru",
        "repo": "nix-lib",
        "rev": "99088cf7febcdb21afd375a335dcafa959bef3ed",
        "type": "github"
      },
      "original": {
        "owner": "manveru",
        "repo": "nix-lib",
        "type": "github"
      }
    }
  },
  "root": "root",
  "version": 7
}<|MERGE_RESOLUTION|>--- conflicted
+++ resolved
@@ -26,19 +26,11 @@
         "nixpkgs": "nixpkgs"
       },
       "locked": {
-<<<<<<< HEAD
-        "lastModified": 1611066903,
-        "narHash": "sha256-W6TW3VUboJeEuanClxs/ZK59Lxavq4toO9H5VlLdXTw=",
-        "ref": "master",
-        "rev": "aa20a46b6ae5d638c23fa009fb1dd9b07727ffa2",
-        "revCount": 27,
-=======
         "lastModified": 1608151459,
         "narHash": "sha256-NGmuXsADASPYKm/xtl+a5zTVK/Cw3ursa6bPrAGmgKQ=",
         "ref": "master",
         "rev": "fd6f0a53d4fd5d22739251067a9641e38a6c5d4d",
         "revCount": 24,
->>>>>>> c8eb3a02
         "type": "git",
         "url": "ssh://git@bitbucket.org/juspay/euler-build"
       },
